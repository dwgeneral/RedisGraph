/*
 * Copyright 2018-2020 Redis Labs Ltd. and Contributors
 *
 * This file is available under the Redis Labs Source Available License Agreement
 */

#include "op_apply.h"

/* Forward declarations. */
static OpResult ApplyInit(OpBase *opBase);
static Record ApplyConsume(OpBase *opBase);
static OpResult ApplyReset(OpBase *opBase);
static void ApplyFree(OpBase *opBase);

OpBase *NewApplyOp(const ExecutionPlan *plan) {
	Apply *op = rm_malloc(sizeof(Apply));
	op->r = NULL;
	op->op_arg = NULL;
	op->bound_branch = NULL;
	op->rhs_branch = NULL;

	// Set our Op operations
<<<<<<< HEAD
	OpBase_Init((OpBase *)op, OPType_APPLY, "Apply", NULL, ApplyConsume, ApplyReset, NULL, NULL,
=======
	OpBase_Init((OpBase *)op, OPType_APPLY, "Apply", ApplyInit, ApplyConsume, ApplyReset, NULL, NULL,
>>>>>>> 0cf50df8
				ApplyFree, false, plan);

	return (OpBase *)op;
}

static OpResult ApplyInit(OpBase *opBase) {
	assert(opBase->childCount == 2);

	Apply *op = (Apply *)opBase;
	/* The op's bound branch and optional match branch have already been built as
	 * the Apply op's first and second child ops, respectively. */
	op->bound_branch = opBase->children[0];
	op->rhs_branch = opBase->children[1];

	// Locate branch's Argument op tap.
	op->op_arg = (Argument *)ExecutionPlan_LocateOp(op->rhs_branch, OPType_ARGUMENT);
	assert(op->op_arg);

	return OP_OK;
}

static Record ApplyConsume(OpBase *opBase) {
	Apply *op = (Apply *)opBase;

	while(true) {
		if(op->r == NULL) {
			// Retrieve a Record from the bound branch if we're not currently holding one.
			op->r = OpBase_Consume(op->bound_branch);
			if(!op->r) return NULL; // Bound branch and this op are depleted.

			// Successfully pulled a new Record, propagate to the top of the RHS branch.
			Argument_AddRecord(op->op_arg, OpBase_CloneRecord(op->r));
		}

		// Pull a Record from the RHS branch.
		Record rhs_record = OpBase_Consume(op->rhs_branch);

		if(rhs_record == NULL) {
			/* RHS branch depleted for the current bound Record;
			 * free it and loop back to retrieve a new one. */
			OpBase_DeleteRecord(op->r);
			op->r = NULL;
			// Reset the RHS branch.
			OpBase_PropagateReset(op->rhs_branch);
			continue;
		}

		// Clone the bound Record and merge the RHS Record into it.
		Record r = OpBase_CloneRecord(op->r);
		Record_Merge(&r, rhs_record);

		return r;
	}

	return NULL;
}

static OpResult ApplyReset(OpBase *opBase) {
	Apply *op = (Apply *)opBase;
	if(op->r) {
		OpBase_DeleteRecord(op->r);
		op->r = NULL;
	}
	return OP_OK;
}

static void ApplyFree(OpBase *opBase) {
	Apply *op = (Apply *)opBase;
	if(op->r) {
		OpBase_DeleteRecord(op->r);
		op->r = NULL;
	}
}
<|MERGE_RESOLUTION|>--- conflicted
+++ resolved
@@ -20,11 +20,7 @@
 	op->rhs_branch = NULL;
 
 	// Set our Op operations
-<<<<<<< HEAD
-	OpBase_Init((OpBase *)op, OPType_APPLY, "Apply", NULL, ApplyConsume, ApplyReset, NULL, NULL,
-=======
 	OpBase_Init((OpBase *)op, OPType_APPLY, "Apply", ApplyInit, ApplyConsume, ApplyReset, NULL, NULL,
->>>>>>> 0cf50df8
 				ApplyFree, false, plan);
 
 	return (OpBase *)op;
