--- conflicted
+++ resolved
@@ -256,15 +256,9 @@
 	uint key_count = op->key_count;
 	uint aggregate_count = op->aggregate_count;
 	AR_ExpNode **exps = array_new(AR_ExpNode *, aggregate_count + key_count);
-<<<<<<< HEAD
-	for(uint i = 0; i < key_count; i++) exps = array_append(exps, AR_EXP_Clone(op->key_exps[i]));
-	for(uint i = 0; i < aggregate_count; i++)
-		exps = array_append(exps, AR_EXP_Clone(op->aggregate_exps[i]));
-=======
 	
 	for(uint i = 0; i < key_count; i++) exps = array_append(exps, AR_EXP_Clone(op->key_exps[i]));
 	for(uint i = 0; i < aggregate_count; i++) exps = array_append(exps, AR_EXP_Clone(op->aggregate_exps[i]));
->>>>>>> 0cf50df8
 	return NewAggregateOp(plan, exps, op->should_cache_records);
 }
 
