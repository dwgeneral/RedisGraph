from RLTest import Env
<<<<<<< HEAD
=======
import redis
>>>>>>> 0cf50df8
from redisgraph import Graph, Node, Edge

from base import FlowTestsBase

redis_graph = None
GRAPH_ID = "G"


class testList(FlowTestsBase):
    def __init__(self):
        self.env = Env()
        global redis_graph
        redis_con = self.env.getConnection()
        redis_graph = Graph(GRAPH_ID, redis_con)

    def test01_collect(self):
        for i in range(10):
            redis_graph.add_node(Node())
        redis_graph.commit()

        query = """MATCH (n) RETURN collect(n)"""
        result = redis_graph.query(query)
        result_set = result.result_set
        self.env.assertEquals(len(result_set), 1)
        self.env.assertTrue(all(isinstance(n, Node) for n in result_set[0][0]))

    def test02_unwind(self):
        query = """CREATE ()"""
        redis_graph.query(query)
        query = """unwind(range(0,10)) as x return x"""
        result_set = redis_graph.query(query).result_set
        expected_result = [[0], [1], [2], [3],
                           [4], [5], [6], [7], [8], [9], [10]]
        self.env.assertEquals(result_set, expected_result)

    # List functions should handle null inputs appropriately.
    def test03_null_list_function_inputs(self):
        expected_result = [[None]]

        # NULL list argument to subscript.
        query = """WITH NULL as list RETURN list[0]"""
        actual_result = redis_graph.query(query)
        self.env.assertEquals(actual_result.result_set, expected_result)

        # NULL list argument to slice.
        query = """WITH NULL as list RETURN list[0..5]"""
        actual_result = redis_graph.query(query)
        self.env.assertEquals(actual_result.result_set, expected_result)

        # NULL list argument to HEAD.
        query = """WITH NULL as list RETURN head(list)"""
        actual_result = redis_graph.query(query)
        self.env.assertEquals(actual_result.result_set, expected_result)

        # NULL list argument to TAIL.
        query = """WITH NULL as list RETURN tail(list)"""
        actual_result = redis_graph.query(query)
        self.env.assertEquals(actual_result.result_set, expected_result)

        # NULL list argument to IN.
        query = """WITH NULL as list RETURN 'val' in list"""
        actual_result = redis_graph.query(query)
        self.env.assertEquals(actual_result.result_set, expected_result)

        # NULL list argument to SIZE.
        query = """WITH NULL as list RETURN size(list)"""
        actual_result = redis_graph.query(query)
        self.env.assertEquals(actual_result.result_set, expected_result)

        # NULL subscript argument.
        query = """WITH ['a'] as list RETURN list[NULL]"""
        actual_result = redis_graph.query(query)
        self.env.assertEquals(actual_result.result_set, expected_result)

        # NULL IN non-empty list should return NULL.
        query = """RETURN NULL in ['val']"""
        actual_result = redis_graph.query(query)
        expected_result = [[None]]
        self.env.assertEquals(actual_result.result_set, expected_result)

        # NULL arguments to slice.
        query = """WITH ['a'] as list RETURN list[0..NULL]"""
        actual_result = redis_graph.query(query)
        self.env.assertEquals(actual_result.result_set, expected_result)

        # NULL range argument should produce an error.
        query = """RETURN range(NULL, 5)"""
        try:
            redis_graph.query(query)
            assert(False)
        except redis.exceptions.ResponseError:
            # Expecting an error.
            pass

        # NULL IN empty list should return false.
        query = """RETURN NULL in []"""
        actual_result = redis_graph.query(query)
        expected_result = [[False]]
        self.env.assertEquals(actual_result.result_set, expected_result)<|MERGE_RESOLUTION|>--- conflicted
+++ resolved
@@ -1,8 +1,5 @@
 from RLTest import Env
-<<<<<<< HEAD
-=======
 import redis
->>>>>>> 0cf50df8
 from redisgraph import Graph, Node, Edge
 
 from base import FlowTestsBase
